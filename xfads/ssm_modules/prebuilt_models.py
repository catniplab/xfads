import sys
import torch
import torch.nn as nn
import xfads.utils as utils
import xfads.prob_utils as prob_utils
from xfads.ssm_modules.dynamics import DenseGaussianDynamics
from xfads.ssm_modules.dynamics import DenseGaussianInitialCondition
from xfads.ssm_modules.encoders import LocalEncoderLRMvn, BackwardEncoderLRMvn
from xfads.ssm_modules.likelihoods import PoissonLikelihood, BernoulliLikelihood

from xfads.decorators import *

from xfads.smoothers.nonlinear_smoother import (
    NonlinearFilter as NonlinearFilterN,
    LowRankNonlinearStateSpaceModel as LowRankNonlinearStateSpaceModelN,
)
<<<<<<< HEAD
# from xfads.smoothers.nonlinear_smoother_causal import (
#     NonlinearFilter as NonlinearFilterC,
#     LowRankNonlinearStateSpaceModel as LowRankNonlinearStateSpaceModelC,
# )

=======
>>>>>>> b03260fe
from xfads.smoothers.nonlinear_smoother_causal import (
    NonlinearFilter as NonlinearFilterC,
    LowRankNonlinearStateSpaceModel as LowRankNonlinearStateSpaceModelC,
)

#from xfads.smoothers.nonlinear_smoother_causal_debug import (
#    NonlinearFilter as NonlinearFilterC,
#    LowRankNonlinearStateSpaceModel as LowRankNonlinearStateSpaceModelC,
#)

from xfads.smoothers.nonlinear_smoother_causal import (
    NonlinearFilterWithInput as NonlinearFilterCwInput,
    LowRankNonlinearStateSpaceModelWithInput as LowRankNonlinearStateSpaceModelCwInput,
)


@memory_cleanup
def create_xfads_poisson_log_link(cfg, n_neurons_obs, train_dataloader, model_type='n'):
    H = utils.ReadoutLatentMask(cfg.n_latents, cfg.n_latents_read)
    readout_fn = nn.Sequential(H, nn.Linear(cfg.n_latents_read, n_neurons_obs))

    if train_dataloader is not None:
        readout_fn[-1].bias.data = prob_utils.estimate_poisson_rate_bias(train_dataloader, cfg.bin_sz)

    likelihood_pdf = PoissonLikelihood(readout_fn, n_neurons_obs, cfg.bin_sz, device=cfg.device)

    """dynamics module"""
    Q_diag = 1. * torch.ones(cfg.n_latents, device=cfg.device)
    dynamics_fn = utils.build_gru_dynamics_function(cfg.n_latents, cfg.n_hidden_dynamics, device=cfg.device)
    dynamics_mod = DenseGaussianDynamics(dynamics_fn, cfg.n_latents, Q_diag, device=cfg.device)

    """initial condition"""
    m_0 = torch.zeros(cfg.n_latents, device=cfg.device)
    Q_0_diag = 1. * torch.ones(cfg.n_latents, device=cfg.device)
    initial_condition_pdf = DenseGaussianInitialCondition(cfg.n_latents, m_0, Q_0_diag, device=cfg.device)

    """local/backward encoder"""
    backward_encoder = BackwardEncoderLRMvn(cfg.n_latents, cfg.n_hidden_backward, cfg.n_latents,
                                            rank_local=cfg.rank_local, rank_backward=cfg.rank_backward,
                                            device=cfg.device)
    local_encoder = LocalEncoderLRMvn(cfg.n_latents, n_neurons_obs, cfg.n_hidden_local, cfg.n_latents, rank=cfg.rank_local,
                                      device=cfg.device, dropout=cfg.p_local_dropout)

    """sequential vae"""
    if model_type == 'n':
        nl_filter = NonlinearFilterN(dynamics_mod, initial_condition_pdf, device=cfg.device)
        ssm = LowRankNonlinearStateSpaceModelN(dynamics_mod, likelihood_pdf, initial_condition_pdf, backward_encoder,
                                          local_encoder, nl_filter, device=cfg.device)
    elif model_type == 'c':
        nl_filter = NonlinearFilterC(dynamics_mod, initial_condition_pdf, device=cfg.device)
        ssm = LowRankNonlinearStateSpaceModelC(dynamics_mod, likelihood_pdf, initial_condition_pdf, backward_encoder,
                                          local_encoder, nl_filter, device=cfg.device)
    else:
        raise NotImplementedError(f"Model {model_type} not implemented")

    return ssm


@memory_cleanup
def create_xfads_poisson_log_link_w_input(cfg, n_neurons_obs, n_inputs, train_dataloader, model_type='n'):
    H = utils.ReadoutLatentMask(cfg.n_latents, cfg.n_latents_read)
    readout_fn = nn.Sequential(H, nn.Linear(cfg.n_latents_read, n_neurons_obs))

    if train_dataloader is not None:
        readout_fn[-1].bias.data = prob_utils.estimate_poisson_rate_bias(train_dataloader, cfg.bin_sz)
    likelihood_pdf = PoissonLikelihood(readout_fn, n_neurons_obs, cfg.bin_sz, device=cfg.device)

    """dynamics module"""
    Q_diag = 1. * torch.ones(cfg.n_latents, device=cfg.device)
    dynamics_fn = utils.build_gru_dynamics_function(cfg.n_latents, cfg.n_hidden_dynamics, device=cfg.device)
    dynamics_mod = DenseGaussianDynamics(dynamics_fn, cfg.n_latents, Q_diag, device=cfg.device)

    """initial condition"""
    m_0 = torch.zeros(cfg.n_latents, device=cfg.device)
    Q_0_diag = 1. * torch.ones(cfg.n_latents, device=cfg.device)
    initial_condition_pdf = DenseGaussianInitialCondition(cfg.n_latents, m_0, Q_0_diag, device=cfg.device)

    """local/backward encoder"""
    backward_encoder = BackwardEncoderLRMvn(cfg.n_latents, cfg.n_hidden_backward, cfg.n_latents,
                                            rank_local=cfg.rank_local, rank_backward=cfg.rank_backward,
                                            device=cfg.device)
    local_encoder = LocalEncoderLRMvn(cfg.n_latents, n_neurons_obs, cfg.n_hidden_local, cfg.n_latents, rank=cfg.rank_local,
                                      device=cfg.device, dropout=cfg.p_local_dropout)

    """input encoder"""
    input_encoder = nn.Linear(n_inputs, cfg.n_latents, bias=False)

    """sequential vae"""
    if model_type == 'n':
        print('not supported')
        sys.exit()
        # nl_filter = NonlinearFilterN(dynamics_mod, initial_condition_pdf, device=cfg.device)
        # ssm = LowRankNonlinearStateSpaceModelN(dynamics_mod, likelihood_pdf, initial_condition_pdf, backward_encoder,
        #                                   local_encoder, nl_filter, device=cfg.device)
    elif model_type == 'c':
        nl_filter = NonlinearFilterCwInput(input_encoder, dynamics_mod, initial_condition_pdf, device=cfg.device)
        ssm = LowRankNonlinearStateSpaceModelCwInput(dynamics_mod, likelihood_pdf, initial_condition_pdf, backward_encoder,
                                                     local_encoder, nl_filter, device=cfg.device)
    else:
        raise NotImplementedError(f"Model {model_type} not implemented")

    return ssm


def create_xfads_bernoulli_log_link_w_input(cfg, n_neurons_obs, n_inputs, train_dataloader, model_type='n'):
    H = utils.ReadoutLatentMask(cfg.n_latents, cfg.n_latents_read)
    readout_fn = nn.Sequential(H, nn.Linear(cfg.n_latents_read, n_neurons_obs, device=cfg.device))
    readout_fn[-1].bias.data = prob_utils.estimate_poisson_rate_bias(train_dataloader, cfg.bin_sz).to(cfg.device)
    likelihood_pdf = BernoulliLikelihood(readout_fn, n_neurons_obs, device=cfg.device)

    """dynamics module"""
    Q_diag = 1. * torch.ones(cfg.n_latents, device=cfg.device)
    dynamics_fn = utils.build_gru_dynamics_function(cfg.n_latents, cfg.n_hidden_dynamics, device=cfg.device)
    dynamics_mod = DenseGaussianDynamics(dynamics_fn, cfg.n_latents, Q_diag, device=cfg.device)

    """initial condition"""
    m_0 = torch.zeros(cfg.n_latents, device=cfg.device)
    Q_0_diag = 1. * torch.ones(cfg.n_latents, device=cfg.device)
    initial_condition_pdf = DenseGaussianInitialCondition(cfg.n_latents, m_0, Q_0_diag, device=cfg.device)

    """local/backward encoder"""
    backward_encoder = BackwardEncoderLRMvn(cfg.n_latents, cfg.n_hidden_backward, cfg.n_latents,
                                            rank_local=cfg.rank_local, rank_backward=cfg.rank_backward,
                                            device=cfg.device)
    local_encoder = LocalEncoderLRMvn(cfg.n_latents, n_neurons_obs, cfg.n_hidden_local, cfg.n_latents, rank=cfg.rank_local,
                                      device=cfg.device, dropout=cfg.p_local_dropout)

    """input encoder"""
    input_encoder = nn.Linear(n_inputs, cfg.n_latents, bias=False, device=cfg.device)

    """sequential vae"""
    if model_type == 'n':
        print('not supported')
        sys.exit()
        # nl_filter = NonlinearFilterN(dynamics_mod, initial_condition_pdf, device=cfg.device)
        # ssm = LowRankNonlinearStateSpaceModelN(dynamics_mod, likelihood_pdf, initial_condition_pdf, backward_encoder,
        #                                   local_encoder, nl_filter, device=cfg.device)
    elif model_type == 'c':
        nl_filter = NonlinearFilterCwInput(input_encoder, dynamics_mod, initial_condition_pdf, device=cfg.device)
        ssm = LowRankNonlinearStateSpaceModelCwInput(dynamics_mod, likelihood_pdf, initial_condition_pdf, backward_encoder,
                                                     local_encoder, nl_filter, device=cfg.device)
    else:
        raise NotImplementedError(f"Model {model_type} not implemented")

    return ssm<|MERGE_RESOLUTION|>--- conflicted
+++ resolved
@@ -14,14 +14,6 @@
     NonlinearFilter as NonlinearFilterN,
     LowRankNonlinearStateSpaceModel as LowRankNonlinearStateSpaceModelN,
 )
-<<<<<<< HEAD
-# from xfads.smoothers.nonlinear_smoother_causal import (
-#     NonlinearFilter as NonlinearFilterC,
-#     LowRankNonlinearStateSpaceModel as LowRankNonlinearStateSpaceModelC,
-# )
-
-=======
->>>>>>> b03260fe
 from xfads.smoothers.nonlinear_smoother_causal import (
     NonlinearFilter as NonlinearFilterC,
     LowRankNonlinearStateSpaceModel as LowRankNonlinearStateSpaceModelC,
